"""
build123d imports

name: importers.py
by:   Gumyr
date: March 1st, 2023

desc:
    This python module contains importers from multiple file formats.

license:

    Copyright 2022 Gumyr

    Licensed under the Apache License, Version 2.0 (the "License");
    you may not use this file except in compliance with the License.
    You may obtain a copy of the License at

        http://www.apache.org/licenses/LICENSE-2.0

    Unless required by applicable law or agreed to in writing, software
    distributed under the License is distributed on an "AS IS" BASIS,
    WITHOUT WARRANTIES OR CONDITIONS OF ANY KIND, either express or implied.
    See the License for the specific language governing permissions and
    limitations under the License.

"""

# pylint has trouble with the OCP imports
# pylint: disable=no-name-in-module, import-error

import os
from os import PathLike, fsdecode
import re
import unicodedata
from math import degrees
from pathlib import Path
from typing import Optional, TextIO, Union
import warnings

from OCP.BRep import BRep_Builder
from OCP.BRepGProp import BRepGProp
from OCP.BRepTools import BRepTools
from OCP.GProp import GProp_GProps
from OCP.Quantity import Quantity_ColorRGBA
from OCP.RWStl import RWStl
from OCP.STEPCAFControl import STEPCAFControl_Reader
from OCP.TCollection import TCollection_AsciiString, TCollection_ExtendedString
from OCP.TDataStd import TDataStd_Name
from OCP.TDF import TDF_Label, TDF_LabelSequence
from OCP.TDocStd import TDocStd_Document
from OCP.TopAbs import TopAbs_FACE
from OCP.TopExp import TopExp_Explorer
from OCP.TopoDS import (
    TopoDS_Compound,
    TopoDS_Edge,
    TopoDS_Face,
    TopoDS_Shape,
    TopoDS_Shell,
    TopoDS_Solid,
    TopoDS_Vertex,
    TopoDS_Wire,
)
from OCP.XCAFDoc import (
    XCAFDoc_ColorCurv,
    XCAFDoc_ColorGen,
    XCAFDoc_ColorSurf,
    XCAFDoc_DocumentTool,
)
from ocpsvg import ColorAndLabel, import_svg_document
from svgpathtools import svg2paths

from build123d.geometry import Color, Location
from build123d.topology import (
    Compound,
    Edge,
    Face,
    Shape,
    ShapeList,
    Shell,
    Solid,
    Vertex,
    Wire,
    downcast,
)

topods_lut = {
    TopoDS_Compound: Compound,
    TopoDS_Edge: Edge,
    TopoDS_Face: Face,
    TopoDS_Shell: Shell,
    TopoDS_Solid: Solid,
    TopoDS_Vertex: Vertex,
    TopoDS_Wire: Wire,
}


def import_brep(file_name: PathLike | str | bytes) -> Shape:
    """Import shape from a BREP file

    Args:
        file_name (Union[PathLike, str, bytes]): brep file

    Raises:
        ValueError: file not found

    Returns:
        Shape: build123d object
    """
    shape = TopoDS_Shape()
    builder = BRep_Builder()

    BRepTools.Read_s(shape, fsdecode(file_name), builder)

    if shape.IsNull():
        raise ValueError(f"Could not import {file_name}")

    return Compound.cast(shape)


def import_step(filename: PathLike | str | bytes) -> Compound:
    """import_step

    Extract shapes from a STEP file and return them as a Compound object.

    Args:
        file_name (Union[PathLike, str, bytes]): file path of STEP file to import

    Raises:
        ValueError: can't open file

    Returns:
        Compound: contents of STEP file
    """

    def get_name(label: TDF_Label) -> str:
        """Extract name and format"""
        name = ""
        std_name = TDataStd_Name()
        if label.FindAttribute(TDataStd_Name.GetID_s(), std_name):
            name = TCollection_AsciiString(std_name.Get()).ToCString()
        # Remove characters that cause ocp_vscode to fail
        clean_name = "".join(ch for ch in name if unicodedata.category(ch)[0] != "C")
        return clean_name.translate(str.maketrans(" .()", "____"))

    def get_color(shape: TopoDS_Shape) -> Quantity_ColorRGBA:
        """Get the color - take that of the largest Face if multiple"""

        def get_col(obj: TopoDS_Shape) -> Quantity_ColorRGBA:
            col = Quantity_ColorRGBA()
            if (
                color_tool.GetColor(obj, XCAFDoc_ColorCurv, col)
                or color_tool.GetColor(obj, XCAFDoc_ColorGen, col)
                or color_tool.GetColor(obj, XCAFDoc_ColorSurf, col)
            ):
                return col

        shape_color = get_col(shape)

        colors = {}
        face_explorer = TopExp_Explorer(shape, TopAbs_FACE)
        while face_explorer.More():
            current_face = face_explorer.Current()
            properties = GProp_GProps()
            BRepGProp.SurfaceProperties_s(current_face, properties)
            area = properties.Mass()
            color = get_col(current_face)
            if color is not None:
                colors[area] = color
            face_explorer.Next()

        # If there are multiple colors, return the one from the largest face
        if colors:
            shape_color = sorted(colors.items())[-1][1]

        return shape_color

    def build_assembly(parent_tdf_label: TDF_Label | None = None) -> list[Shape]:
        """Recursively extract object into an assembly"""
        sub_tdf_labels = TDF_LabelSequence()
        if parent_tdf_label is None:
            shape_tool.GetFreeShapes(sub_tdf_labels)
        else:
            shape_tool.GetComponents_s(parent_tdf_label, sub_tdf_labels)

        sub_shapes: list[Shape] = []
        for i in range(sub_tdf_labels.Length()):
            sub_tdf_label = sub_tdf_labels.Value(i + 1)
            if shape_tool.IsReference_s(sub_tdf_label):
                ref_tdf_label = TDF_Label()
                shape_tool.GetReferredShape_s(sub_tdf_label, ref_tdf_label)
            else:
                ref_tdf_label = sub_tdf_label

            sub_topo_shape = downcast(shape_tool.GetShape_s(ref_tdf_label))
            if shape_tool.IsAssembly_s(ref_tdf_label):
                sub_shape = Compound()
                sub_shape.children = build_assembly(ref_tdf_label)
            else:
                sub_shape = topods_lut[type(sub_topo_shape)](sub_topo_shape)

            sub_shape.color = Color(get_color(sub_topo_shape))
            sub_shape.label = get_name(ref_tdf_label)
            sub_shape.move(Location(shape_tool.GetLocation_s(sub_tdf_label)))

            sub_shapes.append(sub_shape)
        return sub_shapes

    if not os.path.exists(filename):
        raise FileNotFoundError(filename)

    fmt = TCollection_ExtendedString("XCAF")
    doc = TDocStd_Document(fmt)
    shape_tool = XCAFDoc_DocumentTool.ShapeTool_s(doc.Main())
    color_tool = XCAFDoc_DocumentTool.ColorTool_s(doc.Main())
    reader = STEPCAFControl_Reader()
    reader.SetNameMode(True)
    reader.SetColorMode(True)
    reader.SetLayerMode(True)
    reader.ReadFile(fsdecode(filename))
    reader.Transfer(doc)

    root = Compound()
    root.for_construction = None
    root.children = build_assembly()
    # Remove empty Compound wrapper if single free object
    if len(root.children) == 1:
        root = root.children[0]

    return root


def import_stl(file_name: PathLike | str | bytes) -> Face:
    """import_stl

    Extract shape from an STL file and return it as a Face reference object.

    Note that importing with this method and creating a reference is very fast while
    creating an editable model (with Mesher) may take minutes depending on the size
    of the STL file.

    Args:
        file_name (Union[PathLike, str, bytes]): file path of STL file to import

    Raises:
        ValueError: Could not import file

    Returns:
        Face: STL model
    """
    # Read and return the shape
    reader = RWStl.ReadFile_s(fsdecode(file_name))
    face = TopoDS_Face()
    BRep_Builder().MakeFace(face, reader)
    stl_obj = Face.cast(face)
    return stl_obj


def import_svg_as_buildline_code(
    file_name: PathLike | str | bytes,
) -> tuple[str, str]:
    """translate_to_buildline_code

    Translate the contents of the given svg file into executable build123d/BuildLine code.

    Args:
        file_name (Union[PathLike, str, bytes]): svg file name

    Returns:
        tuple[str, str]: code, builder instance name
    """

    translator = {
        "Line": ["Line", "start", "end"],
        "CubicBezier": ["Bezier", "start", "control1", "control2", "end"],
        "QuadraticBezier": ["Bezier", "start", "control", "end"],
        "Arc": [
            "EllipticalCenterArc",
            # "EllipticalStartArc",
            "start",
            "end",
            "radius",
            "rotation",
            "large_arc",
            "sweep",
        ],
    }
    file_name = fsdecode(file_name)
    paths_info = svg2paths(file_name)
    paths, _path_attributes = paths_info[0], paths_info[1]
    builder_name = os.path.basename(file_name).split(".")[0]
    builder_name = builder_name if builder_name.isidentifier() else "builder"
    buildline_code = [
        "from build123d import *",
        f"with BuildLine() as {builder_name}:",
    ]
    for path in paths:
        for curve in path:
            class_name = type(curve).__name__
            if class_name == "Arc":
                values = [curve.__dict__["center"]]
                values.append(curve.__dict__["radius"].real)
                values.append(curve.__dict__["radius"].imag)
                start, end = sorted(
                    [
                        curve.__dict__["theta"],
                        curve.__dict__["theta"] + curve.__dict__["delta"],
                    ]
                )
                values.append(start)
                values.append(end)
                values.append(degrees(curve.__dict__["phi"]))
                if curve.__dict__["delta"] < 0.0:
                    values.append("AngularDirection.CLOCKWISE")
                else:
                    values.append("AngularDirection.COUNTER_CLOCKWISE")

                # EllipticalStartArc implementation
                # values = [p.__dict__[parm] for parm in translator[class_name][1:3]]
                # values.append(p.__dict__["radius"].real)
                # values.append(p.__dict__["radius"].imag)
                # values.extend([p.__dict__[parm] for parm in translator[class_name][4:]])
            else:
                values = [curve.__dict__[parm] for parm in translator[class_name][1:]]
            values_str = ",".join(
                [
                    f"({v.real}, {v.imag})" if isinstance(v, complex) else str(v)
                    for v in values
                ]
            )
            buildline_code.append(f"    {translator[class_name][0]}({values_str})")

    return ("\n".join(buildline_code), builder_name)


def import_svg(
    svg_file: str | Path | TextIO,
    *,
    flip_y: bool = True,
    ignore_visibility: bool = False,
    label_by: str = "id",
<<<<<<< HEAD
    is_inkscape_label: bool | None = None,  # TODO remove for `1.0` release
) -> ShapeList[Union[Wire, Face]]:
=======
    is_inkscape_label: bool = False,
) -> ShapeList[Wire | Face]:
>>>>>>> 90a4a2be
    """import_svg

    Args:
        svg_file (Union[str, Path, TextIO]): svg file
        flip_y (bool, optional): flip objects to compensate for svg orientation. Defaults to True.
        ignore_visibility (bool, optional): Defaults to False.
        label_by (str, optional): XML attribute to use for imported shapes' `label` property.
            Defaults to "id".
            Use `inkscape:label` to read labels set from Inkscape's "Layers and Objects" panel.

    Raises:
        ValueError: unexpected shape type

    Returns:
        ShapeList[Union[Wire, Face]]: objects contained in svg
    """
    if is_inkscape_label is not None:  # TODO remove for `1.0` release
        msg = "`is_inkscape_label` parameter is deprecated"
        if is_inkscape_label:
            label_by = "inkscape:" + label_by
            msg += f", use `label_by={label_by!r}` instead"
        warnings.warn(msg, stacklevel=2)

    shapes = []
    label_by = re.sub(
        r"^inkscape:(.+)", r"{http://www.inkscape.org/namespaces/inkscape}\1", label_by
    )
    for face_or_wire, color_and_label in import_svg_document(
        svg_file,
        flip_y=flip_y,
        ignore_visibility=ignore_visibility,
        metadata=ColorAndLabel.Label_by(label_by),
    ):
        if isinstance(face_or_wire, TopoDS_Wire):
            shape = Wire(face_or_wire)
        elif isinstance(face_or_wire, TopoDS_Face):
            shape = Face(face_or_wire)
        else:  # should not happen
            raise ValueError(f"unexpected shape type: {type(face_or_wire).__name__}")

        if shape.wrapped:
            shape.color = Color(*color_and_label.color_for(shape.wrapped))
        shape.label = color_and_label.label
        shapes.append(shape)

    return ShapeList(shapes)<|MERGE_RESOLUTION|>--- conflicted
+++ resolved
@@ -339,13 +339,8 @@
     flip_y: bool = True,
     ignore_visibility: bool = False,
     label_by: str = "id",
-<<<<<<< HEAD
     is_inkscape_label: bool | None = None,  # TODO remove for `1.0` release
-) -> ShapeList[Union[Wire, Face]]:
-=======
-    is_inkscape_label: bool = False,
 ) -> ShapeList[Wire | Face]:
->>>>>>> 90a4a2be
     """import_svg
 
     Args:
