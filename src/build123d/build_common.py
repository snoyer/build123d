"""
build123d Common

name: build_common.py
by:   Gumyr
date: July 12th 2022

desc:
    This python module is a library used to build 3D parts.

license:

    Copyright 2022 Gumyr

    Licensed under the Apache License, Version 2.0 (the "License");
    you may not use this file except in compliance with the License.
    You may obtain a copy of the License at

        http://www.apache.org/licenses/LICENSE-2.0

    Unless required by applicable law or agreed to in writing, software
    distributed under the License is distributed on an "AS IS" BASIS,
    WITHOUT WARRANTIES OR CONDITIONS OF ANY KIND, either express or implied.
    See the License for the specific language governing permissions and
    limitations under the License.

"""
from __future__ import annotations

import contextvars
import inspect
import logging
import warnings
from abc import ABC, abstractmethod
from itertools import product
from math import sqrt
<<<<<<< HEAD
from typing import Iterable, Union, List
=======
from typing import Iterable, Union
>>>>>>> d9014d7b
from typing_extensions import Self

from build123d.build_enums import Align, Mode, Select
from build123d.geometry import Axis, Location, Plane, Vector, VectorLike
from build123d.topology import (
    Compound,
    Curve,
    Edge,
    Face,
    Part,
    Shape,
    ShapeList,
    Sketch,
    Solid,
    Vertex,
    Wire,
    tuplify,
)

# Create a build123d logger to distinguish these logs from application logs.
# If the user doesn't configure logging, all build123d logs will be discarded.
logging.getLogger("build123d").addHandler(logging.NullHandler())
logger = logging.getLogger("build123d")

# The recommended user log configuration is as follows:
# logging.basicConfig(
#     filename="myapp.log",
#     level=logging.INFO,
#     format="%(name)s-%(levelname)s %(asctime)s - [%(filename)s:%(lineno)s - \
#     %(funcName)20s() ] - %(message)s",
# )
# Where using %(name)s in the log format will distinguish between user and build123d library logs

#
# CONSTANTS
#
MM = 1
CM = 10 * MM
M = 1000 * MM
IN = 25.4 * MM
FT = 12 * IN
THOU = IN / 1000


operations_apply_to = {
    "add": ["BuildPart", "BuildSketch", "BuildLine"],
    "bounding_box": ["BuildPart", "BuildSketch", "BuildLine"],
    "chamfer": ["BuildPart", "BuildSketch"],
    "extrude": ["BuildPart"],
    "fillet": ["BuildPart", "BuildSketch"],
    "loft": ["BuildPart"],
    "make_face": ["BuildSketch"],
    "make_hull": ["BuildSketch"],
    "mirror": ["BuildPart", "BuildSketch", "BuildLine"],
    "offset": ["BuildPart", "BuildSketch", "BuildLine"],
    "revolve": ["BuildPart"],
    "scale": ["BuildPart", "BuildSketch", "BuildLine"],
    "section": ["BuildPart"],
    "split": ["BuildPart", "BuildSketch", "BuildLine"],
    "sweep": ["BuildPart"],
}


class Builder(ABC):
    """Builder

    Base class for the build123d Builders.

    Args:
        workplanes: sequence of Union[Face, Plane, Location]: set plane(s) to work on
        mode (Mode, optional): combination mode. Defaults to Mode.ADD.
    """

    # Context variable used to by Objects and Operations to link to current builder instance
    _current: contextvars.ContextVar["Builder"] = contextvars.ContextVar(
        "Builder._current"
    )

    def __init__(
        self,
        *workplanes: Union[Face, Plane, Location],
        mode: Mode = Mode.ADD,
    ):
        self.mode = mode
        self.workplanes = workplanes
        self._reset_tok = None
        self._python_frame = inspect.currentframe().f_back.f_back
        self.builder_parent = None
        self.last_vertices: ShapeList[Vertex] = ShapeList()
        self.last_edges: ShapeList[Edge] = ShapeList()
        self.last_faces: ShapeList[Face] = ShapeList()
        self.last_solids: ShapeList[Solid] = ShapeList()
        self.workplanes_context = None
        self.exit_workplanes = None

    def __enter__(self):
        """Upon entering record the parent and a token to restore contextvars"""

        # Only set parents from the same scope. Note inspect.currentframe() is supported
        # by CPython in Linux, Window & MacOS but may not be supported in other python
        # implementations.  Support outside of these OS's is outside the scope of this
        # project.
        same_scope = (
            Builder._get_context()._python_frame == inspect.currentframe().f_back
            if Builder._get_context()
            else False
        )

        if same_scope:
            self.builder_parent = Builder._get_context()
        else:
            self.builder_parent = None
            self.workplanes = self.workplanes if self.workplanes else [Plane.XY]

        self._reset_tok = self._current.set(self)

        logger.info(
            "Entering %s with mode=%s which is in %s scope as parent",
            type(self).__name__,
            self.mode,
            "same" if same_scope else "different",
        )

        # If there are no workplanes, create a default XY plane
        if not self.workplanes and not WorkplaneList._get_context():
            self.workplanes_context = Workplanes(Plane.XY).__enter__()
        elif self.workplanes:
            self.workplanes_context = Workplanes(*self.workplanes).__enter__()

        return self

    def __exit__(self, exception_type, exception_value, traceback):
        """Upon exiting restore context and send object to parent"""
        self._current.reset(self._reset_tok)

        if self.builder_parent is not None and self.mode != Mode.PRIVATE:
            logger.debug(
                "Transferring object(s) to %s", type(self.builder_parent).__name__
            )
            self.builder_parent._add_to_context(self._obj, mode=self.mode)

        self.exit_workplanes = WorkplaneList._get_context().workplanes

        # Now that the object has been transferred, it's save to remove any (non-default)
        # workplanes that were created then exit
        if self.workplanes:
            self.workplanes_context.__exit__(None, None, None)

        logger.info("Exiting %s", type(self).__name__)

    @staticmethod
    @abstractmethod
    def _tag() -> str:
        """Class (possibly subclass) name"""
        raise NotImplementedError  # pragma: no cover

    @property
    @abstractmethod
    def _obj(self) -> Shape:
        """Object to pass to parent"""
        raise NotImplementedError  # pragma: no cover

    @abstractmethod
    def _obj_name(self) -> str:
        """Name of object to pass to parent"""
        raise NotImplementedError  # pragma: no cover

    @property
    def max_dimension(self) -> float:
        """Maximum size of object in all directions"""
        return self._obj.bounding_box().diagonal if self._obj else 0.0

    @abstractmethod
    def _add_to_context(
        self,
        *objects: Union[Edge, Wire, Face, Solid, Compound],
        mode: Mode = Mode.ADD,
    ):
        """Integrate a sequence of objects into existing builder object"""
        return NotImplementedError  # pragma: no cover

    @classmethod
<<<<<<< HEAD
    def _get_context(cls, caller: Union[Builder, str] = None, log: bool = True) -> Self:
=======
    def _get_context(cls, caller=None) -> Self:
>>>>>>> d9014d7b
        """Return the instance of the current builder"""
        result = cls._current.get(None)
        context_name = "None" if result is None else type(result).__name__

<<<<<<< HEAD
        if log:
            if isinstance(caller, (Part, Sketch, Curve, Wire)):
                caller_name = caller.__class__.__name__
            elif isinstance(caller, str):
                caller_name = caller
            else:
                caller_name = "None"
            logger.info("%s context requested by %s", context_name, caller_name)
=======
        current_builder = inspect.currentframe().f_back.f_locals.get("self", None)
        if current_builder is None:
            logger.info("Context requested by None")
        else:
            logger.info(
                "Context requested by %s",
                type(current_builder).__name__,
            )

        if caller is not None and result is None:
            if hasattr(caller, "_applies_to"):
                raise RuntimeError(
                    f"No valid context found, use one of {caller._applies_to}"
                )
            raise RuntimeError("No valid context found-common")
>>>>>>> d9014d7b

        return result

    def vertices(self, select: Select = Select.ALL) -> ShapeList[Vertex]:
        """Return Vertices

        Return either all or the vertices created during the last operation.

        Args:
            select (Select, optional): Vertex selector. Defaults to Select.ALL.

        Returns:
            VertexList[Vertex]: Vertices extracted
        """
        vertex_list: list[Vertex] = []
        if select == Select.ALL:
            for edge in self._obj.edges():
                vertex_list.extend(edge.vertices())
        elif select == Select.LAST:
            vertex_list = self.last_vertices
        return ShapeList(set(vertex_list))

    def edges(self, select: Select = Select.ALL) -> ShapeList[Edge]:
        """Return Edges

        Return either all or the edges created during the last operation.

        Args:
            select (Select, optional): Edge selector. Defaults to Select.ALL.

        Returns:
            ShapeList[Edge]: Edges extracted
        """
        if select == Select.ALL:
            edge_list = self._obj.edges()
        elif select == Select.LAST:
            edge_list = self.last_edges
        return ShapeList(edge_list)

    def wires(self, select: Select = Select.ALL) -> ShapeList[Wire]:
        """Return Wires

        Return either all or the wires created during the last operation.

        Args:
            select (Select, optional): Wire selector. Defaults to Select.ALL.

        Returns:
            ShapeList[Wire]: Wires extracted
        """
        if select == Select.ALL:
            wire_list = self._obj.wires()
        elif select == Select.LAST:
            wire_list = Wire.combine(self.last_edges)
        return ShapeList(wire_list)

    def faces(self, select: Select = Select.ALL) -> ShapeList[Face]:
        """Return Faces

        Return either all or the faces created during the last operation.

        Args:
            select (Select, optional): Face selector. Defaults to Select.ALL.

        Returns:
            ShapeList[Face]: Faces extracted
        """
        if select == Select.ALL:
            face_list = self._obj.faces()
        elif select == Select.LAST:
            face_list = self.last_faces
        return ShapeList(face_list)

    def solids(self, select: Select = Select.ALL) -> ShapeList[Solid]:
        """Return Solids

        Return either all or the solids created during the last operation.

        Args:
            select (Select, optional): Solid selector. Defaults to Select.ALL.

        Returns:
            ShapeList[Solid]: Solids extracted
        """
        if select == Select.ALL:
            solid_list = self._obj.solids()
        elif select == Select.LAST:
            solid_list = self.last_solids
        return ShapeList(solid_list)

    def validate_inputs(
        self, validating_class, objects: Union[Shape, Iterable[Shape]] = None
    ):
        """Validate that objects/operations and parameters apply"""

        if not objects:
            objects = []
        elif not isinstance(objects, Iterable):
            objects = [objects]

        if (
            isinstance(validating_class, (Part, Sketch, Curve, Wire))
            and self._tag() not in validating_class._applies_to
        ):
            raise RuntimeError(
                f"{self.__class__.__name__} doesn't have a "
                f"{validating_class.__class__.__name__} object or operation "
                f"({validating_class.__class__.__name__} applies to {validating_class._applies_to})"
            )
        elif (
            isinstance(validating_class, str)
            and self.__class__.__name__ not in operations_apply_to[validating_class]
        ):
            raise RuntimeError(
                f"{self.__class__.__name__} doesn't have a "
                f"{validating_class} object or operation "
                f"({validating_class} applies to {operations_apply_to[validating_class]})"
            )
        # Check for valid object inputs
        for obj in objects:
            if obj is None:
                pass
            elif isinstance(obj, Builder):
                raise RuntimeError(
                    f"{validating_class.__class__.__name__} doesn't accept Builders as input,"
                    f" did you intend <{obj.__class__.__name__}>.{obj._obj_name}?"
                )
            elif isinstance(obj, list):
                raise RuntimeError(
                    f"{validating_class.__class__.__name__} doesn't accept {type(obj).__name__},"
                    f" did you intend *{obj}?"
                )
            elif not isinstance(obj, Shape):
                raise RuntimeError(
                    f"{validating_class.__class__.__name__} doesn't accept {type(obj).__name__},"
                    f" did you intend <keyword>={obj}?"
                )


def validate_inputs(
    context: Builder, validating_class, objects: Iterable[Shape] = None
):
    if context is None:
        pass
    else:
        context.validate_inputs(validating_class, objects)


class LocationList:
    """Location Context

    A stateful context of active locations. At least one must be active
    at all time. Note that local locations are stored and global locations
    are returned as a property of the local locations and the currently
    active workplanes.

    Args:
        locations (list[Location]): list of locations to add to the context

    """

    # Context variable used to link to LocationList instance
    _current: contextvars.ContextVar["LocationList"] = contextvars.ContextVar(
        "ContextList._current"
    )

    @property
    def locations(self) -> list[Location]:
        """Current local locations globalized with current workplanes"""
        context = WorkplaneList._get_context()
        workplanes = context.workplanes if context else [Plane.XY]
        global_locations = [
            plane.to_location() * local_location
            for plane in workplanes
            for local_location in self.local_locations
        ]
        return global_locations

    def __init__(self, locations: list[Location]):
        self._reset_tok = None
        self.local_locations = locations
        self.location_index = 0
        self.plane_index = 0

    def __enter__(self):
        """Upon entering create a token to restore contextvars"""
        self._reset_tok = self._current.set(self)

        logger.info(
            "%s is pushing %d points: %s",
            type(self).__name__,
            len(self.local_locations),
            self.local_locations,
        )
        return self

    def __exit__(self, exception_type, exception_value, traceback):
        """Upon exiting restore context"""
        self._current.reset(self._reset_tok)
        logger.info(
            "%s is popping %d points", type(self).__name__, len(self.local_locations)
        )

    def __iter__(self):
        """Initialize to beginning"""
        self.location_index = 0
        self.iter_loc = self.locations
        return self

    def __next__(self):
        """While not through all the locations, return the next one"""
        if self.location_index >= len(self.iter_loc):
            raise StopIteration
        result = self.iter_loc[self.location_index]
        self.location_index += 1
        return result

    def __mul__(self, shape: Shape) -> List[Shape]:
        """Vectorized application of locations to a shape"""
        if isinstance(shape, Shape):
            return [loc * shape for loc in self.locations]
        else:
            raise ValueError("Location list can only be multiplied with shapes")

    @classmethod
    def _get_context(cls):
        """Return the instance of the current LocationList"""
        return cls._current.get(None)


class HexLocations(LocationList):
    """Location Context: Hex Array

    Creates a context of hexagon array of locations for Part or Sketch. When creating
    hex locations for an array of circles, set `apothem` to the radius of the circle
    plus one half the spacing between the circles.

    Args:
        apothem: radius of the inscribed circle
        xCount: number of points ( > 0 )
        yCount: number of points ( > 0 )
        align (Union[Align, tuple[Align, Align]], optional): align min, center, or max of object.
            Defaults to (Align.CENTER, Align.CENTER).

    Raises:
        ValueError: Spacing and count must be > 0
    """

    def __init__(
        self,
        apothem: float,
        x_count: int,
        y_count: int,
        align: Union[Align, tuple[Align, Align]] = (Align.CENTER, Align.CENTER),
    ):
        diagonal = 4 * apothem / sqrt(3)
        x_spacing = 3 * diagonal / 4
        y_spacing = diagonal * sqrt(3) / 2
        if x_spacing <= 0 or y_spacing <= 0 or x_count < 1 or y_count < 1:
            raise ValueError("Spacing and count must be > 0 ")

        self.apothem = apothem
        self.diagonal = diagonal
        self.x_count = x_count
        self.y_count = y_count
        self.align = tuplify(align, 2)

        # Generate the raw coordinates relative to bottom left point
        points = ShapeList[Vector]()
        for x_val in range(0, x_count, 2):
            for y_val in range(y_count):
                points.append(
                    Vector(x_spacing * x_val, y_spacing * y_val + y_spacing / 2)
                )
        for x_val in range(1, x_count, 2):
            for y_val in range(y_count):
                points.append(Vector(x_spacing * x_val, y_spacing * y_val + y_spacing))

        # Determine the minimum point and size of the array
        sorted_points = [points.sort_by(Axis.X), points.sort_by(Axis.Y)]
        # pylint doesn't recognize that a ShapeList of Vector is valid
        # pylint: disable=no-member
        size = [
            sorted_points[0][-1].X - sorted_points[0][0].X,
            sorted_points[1][-1].Y - sorted_points[1][0].Y,
        ]
        min_corner = Vector(sorted_points[0][0].X, sorted_points[1][0].Y)

        # Calculate the amount to offset the array to align it
        align_offset = []
        for i in range(2):
            if align[i] == Align.MIN:
                align_offset.append(0)
            elif align[i] == Align.CENTER:
                align_offset.append(-size[i] / 2)
            elif align[i] == Align.MAX:
                align_offset.append(-size[i])

        # Align the points
        points = ShapeList(
            [point + Vector(*align_offset) - min_corner for point in points]
        )

        # Convert to locations and store the reference plane
        local_locations = [Location(point) for point in points]

        self.local_locations = Locations._move_to_existing(local_locations)

        super().__init__(self.local_locations)


class PolarLocations(LocationList):
    """Location Context: Polar Array

    Creates a context of polar array of locations for Part or Sketch

    Args:
        radius (float): array radius
        count (int): Number of points to push
        start_angle (float, optional): angle to first point from +ve X axis. Defaults to 0.0.
        angular_range (float, optional): magnitude of array from start angle. Defaults to 360.0.
        rotate (bool, optional): Align locations with arc tangents. Defaults to True.

    Raises:
        ValueError: Count must be greater than or equal to 1
    """

    def __init__(
        self,
        radius: float,
        count: int,
        start_angle: float = 0.0,
        angular_range: float = 360.0,
        rotate: bool = True,
    ):
        if count < 1:
            raise ValueError(f"At least 1 elements required, requested {count}")

        angle_step = angular_range / count

        # Note: rotate==False==0 so the location orientation doesn't change
        local_locations = []
        for i in range(count):
            local_locations.append(
                Location(
                    Vector(radius, 0).rotate(Axis.Z, start_angle + angle_step * i),
                    Vector(0, 0, 1),
                    rotate * (angle_step * i + start_angle),
                )
            )

        self.local_locations = Locations._move_to_existing(local_locations)

        super().__init__(self.local_locations)


class Locations(LocationList):
    """Location Context: Push Points

    Creates a context of locations for Part or Sketch

    Args:
        pts (Union[VectorLike, Vertex, Location]): sequence of points to push
    """

    def __init__(self, *pts: Union[VectorLike, Vertex, Location, Face, Plane, Axis]):
        local_locations = []
        for point in pts:
            if isinstance(point, Location):
                local_locations.append(point)
            elif isinstance(point, Vector):
                local_locations.append(Location(point))
            elif isinstance(point, Vertex):
                local_locations.append(Location(Vector(point.to_tuple())))
            elif isinstance(point, tuple):
                local_locations.append(Location(Vector(point)))
            elif isinstance(point, Plane):
                local_locations.append(Location(point))
            elif isinstance(point, Axis):
                local_locations.append(point.to_location())
            elif isinstance(point, Face):
                local_locations.append(Location(Plane(point)))
            else:
                raise ValueError(f"Locations doesn't accept type {type(point)}")

        self.local_locations = Locations._move_to_existing(local_locations)
        super().__init__(self.local_locations)

    @staticmethod
    def _move_to_existing(local_locations: list[Location]) -> list[Location]:
        """_move_to_existing

        Move as a group the local locations to any existing locations  Note that existing
        polar locations may be rotated so this rotates the group not the individuals.

        Args:
            local_locations (list[Location]): location group to move to existing locations

        Returns:
            list[Location]: group of locations moved to existing locations as a group
        """
        location_group = []
        if LocationList._get_context():
            local_vertex_compound = Compound.make_compound(
                [Face.make_rect(1, 1).locate(l) for l in local_locations]
            )
            for group_center in LocationList._get_context().local_locations:
                location_group.extend(
                    [
                        v.location
                        for v in local_vertex_compound.moved(group_center).faces()
                    ]
                )
        else:
            location_group = local_locations
        return location_group


class GridLocations(LocationList):
    """Location Context: Rectangular Array

    Creates a context of rectangular array of locations for Part or Sketch

    Args:
        x_spacing (float): horizontal spacing
        y_spacing (float): vertical spacing
        x_count (int): number of horizontal points
        y_count (int): number of vertical points
        align (Union[Align, tuple[Align, Align]], optional): align min, center, or max of object.
            Defaults to (Align.CENTER, Align.CENTER).

    Raises:
        ValueError: Either x or y count must be greater than or equal to one.
    """

    def __init__(
        self,
        x_spacing: float,
        y_spacing: float,
        x_count: int,
        y_count: int,
        align: Union[Align, tuple[Align, Align]] = (Align.CENTER, Align.CENTER),
    ):
        if x_count < 1 or y_count < 1:
            raise ValueError(
                f"At least 1 elements required, requested {x_count}, {y_count}"
            )
        self.x_spacing = x_spacing
        self.y_spacing = y_spacing
        self.x_count = x_count
        self.y_count = y_count
        self.align = tuplify(align, 2)

        size = [x_spacing * (x_count - 1), y_spacing * (y_count - 1)]
        align_offset = []
        for i in range(2):
            if align[i] == Align.MIN:
                align_offset.append(0.0)
            elif align[i] == Align.CENTER:
                align_offset.append(-size[i] / 2)
            elif align[i] == Align.MAX:
                align_offset.append(-size[i])

        # Create the list of local locations
        local_locations = []
        for i, j in product(range(x_count), range(y_count)):
            local_locations.append(
                Location(
                    Vector(
                        i * x_spacing + align_offset[0],
                        j * y_spacing + align_offset[1],
                    )
                )
            )

        self.local_locations = Locations._move_to_existing(local_locations)
        self.planes: list[Plane] = []
        super().__init__(self.local_locations)


class WorkplaneList:
    """Workplane Context

    A stateful context of active workplanes. At least one must be active
    at all time.

    Args:
        planes (list[Plane]): list of planes

    """

    # Context variable used to link to WorkplaneList instance
    _current: contextvars.ContextVar["WorkplaneList"] = contextvars.ContextVar(
        "WorkplaneList._current"
    )

    def __init__(self, planes: list[Plane]):
        self._reset_tok = None
        self.workplanes = planes
        self.locations_context = None
        self.plane_index = 0

    def __enter__(self):
        """Upon entering create a token to restore contextvars"""
        self._reset_tok = self._current.set(self)
        logger.info(
            "%s is pushing %d workplanes: %s",
            type(self).__name__,
            len(self.workplanes),
            self.workplanes,
        )
        self.locations_context = LocationList([Location(Vector())]).__enter__()
        return self

    def __exit__(self, exception_type, exception_value, traceback):
        """Upon exiting restore context"""
        self._current.reset(self._reset_tok)
        self.locations_context.__exit__(None, None, None)
        logger.info(
            "%s is popping %d workplanes", type(self).__name__, len(self.workplanes)
        )

    def __iter__(self):
        """Initialize to beginning"""
        self.plane_index = 0
        return self

    def __next__(self):
        """While not through all the workplanes, return the next one"""
        if self.plane_index >= len(self.workplanes):
            raise StopIteration
        result = self.workplanes[self.plane_index]
        self.plane_index += 1
        return result

    @classmethod
    def _get_context(cls):
        """Return the instance of the current ContextList"""
        return cls._current.get(None)

    @classmethod
    def localize(cls, *points: VectorLike) -> Union[list[Vector], Vector]:
        """Localize a sequence of points to the active workplane
        (only used by BuildLine where there is only one active workplane)

        The return value is conditional:
        - 1 point -> Vector
        - >1 points -> list[Vector]
        """
        if WorkplaneList._get_context() is None:
            points_per_workplane = [Vector(p) for p in points]
        else:
            points_per_workplane = []
            workplane = WorkplaneList._get_context().workplanes[0]
            localized_pts = [
                workplane.from_local_coords(pt) if isinstance(pt, tuple) else pt
                for pt in points
            ]
            if len(localized_pts) == 1:
                points_per_workplane.append(localized_pts[0])
            else:
                points_per_workplane.extend(localized_pts)

        if len(points_per_workplane) == 1:
            result = points_per_workplane[0]
        else:
            result = points_per_workplane
        return result


class Workplanes(WorkplaneList):
    """Workplane Context: Workplanes

    Create workplanes from the given sequence of planes.

    Args:
        objs (Union[Face, Plane, Location]): sequence of faces, planes, or
            locations to use to define workplanes.
    Raises:
        ValueError: invalid input
    """

    def __init__(self, *objs: Union[Face, Plane, Location]):
        # warnings.warn(
        #     "Workplanes may be deprecated - Post on Discord to save it",
        #     DeprecationWarning,
        #     stacklevel=2,
        # )
        self.workplanes = []
        for obj in objs:
            if isinstance(obj, Plane):
                self.workplanes.append(obj)
            elif isinstance(obj, (Location, Face)):
                self.workplanes.append(Plane(obj))
            else:
                raise ValueError(f"Workplanes does not accept {type(obj)}")
        super().__init__(self.workplanes)


#
# To avoid import loops, Vector add & sub are monkey-patched
def _vector_add(self: Vector, vec: VectorLike) -> Vector:
    """Mathematical addition function where tuples are localized if workplane exists"""
    if isinstance(vec, Vector):
        result = Vector(self.wrapped.Added(vec.wrapped))
    elif isinstance(vec, tuple) and WorkplaneList._get_context():
        result = Vector(self.wrapped.Added(WorkplaneList.localize(vec).wrapped))  # type: ignore[union-attr]
    elif isinstance(vec, tuple):
        result = Vector(self.wrapped.Added(Vector(vec).wrapped))
    else:
        raise ValueError("Only Vectors or tuples can be added to Vectors")

    return result


def _vector_sub(self: Vector, vec: VectorLike) -> Vector:
    """Mathematical subtraction function where tuples are localized if workplane exists"""
    if isinstance(vec, Vector):
        result = Vector(self.wrapped.Subtracted(vec.wrapped))
    elif isinstance(vec, tuple) and WorkplaneList._get_context():
        result = Vector(self.wrapped.Subtracted(WorkplaneList.localize(vec).wrapped))  # type: ignore[union-attr]
    elif isinstance(vec, tuple):
        result = Vector(self.wrapped.Subtracted(Vector(vec).wrapped))
    else:
        raise ValueError("Only Vectors or tuples can be subtracted from Vectors")

    return result


Vector.add = _vector_add  # type: ignore[assignment]
Vector.sub = _vector_sub  # type: ignore[assignment]<|MERGE_RESOLUTION|>--- conflicted
+++ resolved
@@ -34,11 +34,7 @@
 from abc import ABC, abstractmethod
 from itertools import product
 from math import sqrt
-<<<<<<< HEAD
-from typing import Iterable, Union, List
-=======
 from typing import Iterable, Union
->>>>>>> d9014d7b
 from typing_extensions import Self
 
 from build123d.build_enums import Align, Mode, Select
@@ -221,16 +217,11 @@
         return NotImplementedError  # pragma: no cover
 
     @classmethod
-<<<<<<< HEAD
     def _get_context(cls, caller: Union[Builder, str] = None, log: bool = True) -> Self:
-=======
-    def _get_context(cls, caller=None) -> Self:
->>>>>>> d9014d7b
         """Return the instance of the current builder"""
         result = cls._current.get(None)
         context_name = "None" if result is None else type(result).__name__
 
-<<<<<<< HEAD
         if log:
             if isinstance(caller, (Part, Sketch, Curve, Wire)):
                 caller_name = caller.__class__.__name__
@@ -239,23 +230,6 @@
             else:
                 caller_name = "None"
             logger.info("%s context requested by %s", context_name, caller_name)
-=======
-        current_builder = inspect.currentframe().f_back.f_locals.get("self", None)
-        if current_builder is None:
-            logger.info("Context requested by None")
-        else:
-            logger.info(
-                "Context requested by %s",
-                type(current_builder).__name__,
-            )
-
-        if caller is not None and result is None:
-            if hasattr(caller, "_applies_to"):
-                raise RuntimeError(
-                    f"No valid context found, use one of {caller._applies_to}"
-                )
-            raise RuntimeError("No valid context found-common")
->>>>>>> d9014d7b
 
         return result
 
