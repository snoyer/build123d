--- conflicted
+++ resolved
@@ -47,12 +47,8 @@
 from abc import ABC, abstractmethod
 from itertools import product
 from math import sqrt
-<<<<<<< HEAD
 from typing import Callable, Iterable, Union
-=======
-from typing import Iterable, Union
 from typing_extensions import Self
->>>>>>> 632bba27
 
 from build123d.build_enums import Align, Mode, Select
 from build123d.geometry import Axis, Location, Plane, Vector, VectorLike
@@ -1013,7 +1009,6 @@
 
 #
 # To avoid import loops, Vector add & sub are monkey-patched
-<<<<<<< HEAD
 
 def _vector_add_sub_wrapper(original_op: Callable[[Vector, VectorLike], Vector]):
     def wrapped(self: Vector, vec: VectorLike):
@@ -1029,38 +1024,4 @@
 
 logger.debug('monkey-patching `Vector.add` and `Vector.sub`')
 Vector.add = _vector_add_sub_wrapper(Vector.add)
-Vector.sub = _vector_add_sub_wrapper(Vector.sub)
-=======
-def _vector_add(self: Vector, vec: VectorLike) -> Vector:
-    """Mathematical addition function where tuples are localized if workplane exists"""
-    if isinstance(vec, Vector):
-        result = Vector(self.wrapped.Added(vec.wrapped))
-    elif isinstance(vec, tuple) and WorkplaneList._get_context():
-        # type: ignore[union-attr]
-        result = Vector(self.wrapped.Added(WorkplaneList.localize(vec).wrapped))
-    elif isinstance(vec, tuple):
-        result = Vector(self.wrapped.Added(Vector(vec).wrapped))
-    else:
-        raise ValueError("Only Vectors or tuples can be added to Vectors")
-
-    return result
-
-
-def _vector_sub(self: Vector, vec: VectorLike) -> Vector:
-    """Mathematical subtraction function where tuples are localized if workplane exists"""
-    if isinstance(vec, Vector):
-        result = Vector(self.wrapped.Subtracted(vec.wrapped))
-    elif isinstance(vec, tuple) and WorkplaneList._get_context():
-        # type: ignore[union-attr]
-        result = Vector(self.wrapped.Subtracted(WorkplaneList.localize(vec).wrapped))
-    elif isinstance(vec, tuple):
-        result = Vector(self.wrapped.Subtracted(Vector(vec).wrapped))
-    else:
-        raise ValueError("Only Vectors or tuples can be subtracted from Vectors")
-
-    return result
-
-
-Vector.add = _vector_add  # type: ignore[assignment]
-Vector.sub = _vector_sub  # type: ignore[assignment]
->>>>>>> 632bba27
+Vector.sub = _vector_add_sub_wrapper(Vector.sub)